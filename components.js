var components = {
	core: {
		meta: {
			path: 'components/prism-core.js',
			option: 'mandatory'
		},
		'core': 'Core'
	},
	themes: {
		meta: {
			path: 'themes/{id}.css',
			link: 'index.html?theme={id}',
			exclusive: true
		},
		'prism': {
			title: 'Default',
			option: 'default'
		},
		'prism-dark': 'Dark',
		'prism-funky': 'Funky',
		'prism-okaidia': {
			title: 'Okaidia',
			owner: 'ocodia'
		},
		'prism-twilight': {
			title: 'Twilight',
			owner: 'remybach'
		},
		'prism-coy': {
			title: 'Coy',
			owner: 'tshedor'
		}
	},
	languages: {
		meta: {
			path: 'components/prism-{id}',
			noCSS: true
		},
		'markup': {
			title: 'Markup',
			option: 'default'
		},
		'css': {
			title: 'CSS',
			option: 'default'
		},
		'css-extras': {
			title: 'CSS Extras',
			require: 'css',
			owner: 'milesj'
		},
		'clike': {
			title: 'C-like',
			option: 'default'
		},
		'javascript': {
			title: 'JavaScript',
			option: 'default',
			require: 'clike'
		},
		'java' : {
			title: 'Java',
			require: 'clike',
			owner: 'sherblot',
		},
		'php' : {
			title: 'PHP',
			require: 'clike',
			owner: 'milesj'
		},
		'php-extras' : {
			title: 'PHP Extras',
			require: 'php',
			owner: 'milesj'
		},
		'coffeescript': {
			title: 'CoffeeScript',
			require: 'javascript',
			owner: 'R-osey'
		},
		'scss': {
			title: 'Sass (Scss)',
			require: 'css',
			owner: 'MoOx'
		},
		'bash' : {
			title: 'Bash',
			require: 'clike',
			owner: 'zeitgeist87'
		},
		'c': {
			title: 'C',
			require: 'clike',
			owner: 'zeitgeist87'
		},
		'cpp': {
			title: 'C++',
			require: 'c',
			owner: 'zeitgeist87'
		},
		'python': {
			title: 'Python',
			owner: 'multipetros'
		},
		'sql': {
			title: 'SQL',
			owner: 'multipetros'
		},
		'groovy': {
			title: 'Groovy',
			require: 'clike',
			owner: 'robfletcher'
		},
		'http': {
			title: 'HTTP',
			owner: 'danielgtaylor'
		},
		'ruby': {
			title: 'Ruby',
			require: 'clike',
			owner: 'samflores'
		},
		'gherkin': {
			title: 'Gherkin',
			owner: 'mvalipour'
		},
		'csharp': {
			title: 'C#',
			require: 'clike',
			owner: 'mvalipour'
		},
		'go': {
			title: 'Go',
<<<<<<< HEAD
			require: 'clike'
		},
		'aspnet': {
			title: 'ASP.NET (C#)',
			require: 'markup'
=======
			require: 'clike',
			owner: 'arnehormann'
		},
		'nsis': {
			title: 'NSIS',
			owner: 'idleberg'
>>>>>>> 8cb5bcb6
		}
	},
	plugins: {
		meta: {
			path: 'plugins/{id}/prism-{id}',
			link: 'plugins/{id}/'
		},
		'line-highlight': 'Line Highlight',
		'line-numbers': {
			title: 'Line Numbers',
			owner: 'kuba-kubula'
		},
		'show-invisibles': 'Show Invisibles',
		'autolinker': 'Autolinker',
		'wpd': 'WebPlatform Docs',
		'file-highlight': {
			title: 'File Highlight',
			noCSS: true
		}
	}
};<|MERGE_RESOLUTION|>--- conflicted
+++ resolved
@@ -131,20 +131,17 @@
 		},
 		'go': {
 			title: 'Go',
-<<<<<<< HEAD
-			require: 'clike'
-		},
-		'aspnet': {
-			title: 'ASP.NET (C#)',
-			require: 'markup'
-=======
 			require: 'clike',
 			owner: 'arnehormann'
 		},
 		'nsis': {
 			title: 'NSIS',
 			owner: 'idleberg'
->>>>>>> 8cb5bcb6
+		},
+		'aspnet': {
+			title: 'ASP.NET (C#)',
+			require: 'markup',
+			owner: 'nauzilus'
 		}
 	},
 	plugins: {
