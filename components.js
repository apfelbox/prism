--- conflicted
+++ resolved
@@ -207,10 +207,6 @@
 			"title": "Handlebars",
 			"owner": "Golmote"
 		},
-<<<<<<< HEAD
-		"fortran": {
-			"title": "Fortran",
-=======
 		"matlab": {
 			"title": "MATLAB",
 			"owner": "Golmote"
@@ -226,7 +222,10 @@
 		},
 		"lolcode": {
 			"title": "LOLCODE",
->>>>>>> 4825d037
+			"owner": "Golmote"
+		},
+		"fortran": {
+			"title": "Fortran",
 			"owner": "Golmote"
 		}
 	},
