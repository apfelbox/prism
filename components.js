--- conflicted
+++ resolved
@@ -207,10 +207,6 @@
 			"title": "Handlebars",
 			"owner": "Golmote"
 		},
-<<<<<<< HEAD
-		"erlang": {
-			"title": "Erlang",
-=======
 		"matlab": {
 			"title": "MATLAB",
 			"owner": "Golmote"
@@ -230,7 +226,10 @@
 		},
 		"fortran": {
 			"title": "Fortran",
->>>>>>> 974487ae
+			"owner": "Golmote"
+		},
+		"erlang": {
+			"title": "Erlang",
 			"owner": "Golmote"
 		}
 	},
